--- conflicted
+++ resolved
@@ -2,10 +2,7 @@
 from typing import Union, Optional, Any
 import joblib
 import os
-<<<<<<< HEAD
-=======
 from satorilib.logging import error
->>>>>>> f808fbc8
 
 
 class TrainingResult:
@@ -27,11 +24,7 @@
         try:
             return joblib.load(modelPath)
         except Exception as e:
-<<<<<<< HEAD
-            print(f"Error while loading the model : {e}")
-=======
             error(f"Deleting Model file : {e}", print=True)
->>>>>>> f808fbc8
             if os.path.isfile(modelPath):
                 os.remove(modelPath)
             return None
